--- conflicted
+++ resolved
@@ -141,12 +141,9 @@
         match self {
             TypeName::Struct(id) => write!(fmt, "{:?}", id),
             TypeName::AssociatedType(assoc_ty) => write!(fmt, "{:?}", assoc_ty),
-<<<<<<< HEAD
             TypeName::Scalar(scalar) => write!(fmt, "{:?}", scalar),
             TypeName::Tuple(arity) => write!(fmt, "{:?}", arity),
-=======
             TypeName::OpaqueType(opaque_ty) => write!(fmt, "!{:?}", opaque_ty),
->>>>>>> b40619b5
             TypeName::Error => write!(fmt, "{{error}}"),
         }
     }
